--- conflicted
+++ resolved
@@ -25,17 +25,11 @@
 include_package_data = True
 python_requires = >=3.6
 install_requires =
-<<<<<<< HEAD
-    pystiche >= 0.6
-    torch >= 1.6
-    torchvision >= 0.7
-    kornia == 0.4.1
-    more_itertools >= 2.5
-=======
     pystiche == 0.6
     torch == 1.6
     torchvision == 0.7
->>>>>>> 227cf111
+    kornia == 0.4.1
+    more_itertools >= 2.5
 
 [options.packages.find]
 exclude =

--- conflicted
+++ resolved
@@ -9,11 +9,7 @@
 import pystiche
 from pystiche_papers.utils import load_state_dict_from_url
 
-<<<<<<< HEAD
-from ..utils import ResidualBlock, SameSizeConv2d, SameSizeConvTranspose2d
-=======
 from ..utils import AutoPadConv2d, AutoPadConvTranspose2d, ResidualBlock
->>>>>>> bef7e1f4
 
 __all__ = [
     "conv",
@@ -73,11 +69,7 @@
     cls: Union[Type[nn.Conv2d], Type[nn.ConvTranspose2d]]
     kwargs: Dict[str, Any]
     if padding is None:
-<<<<<<< HEAD
-        cls = SameSizeConvTranspose2d if upsample else SameSizeConv2d
-=======
         cls = AutoPadConvTranspose2d if upsample else AutoPadConv2d
->>>>>>> bef7e1f4
         kwargs = {}
     else:
         cls = nn.ConvTranspose2d if upsample else nn.Conv2d
@@ -267,11 +259,7 @@
             upsample=True,
             instance_norm=instance_norm,
         ),
-<<<<<<< HEAD
-        SameSizeConv2d(
-=======
         AutoPadConv2d(
->>>>>>> bef7e1f4
             in_channels=maybe_fix_num_channels(32, instance_norm),
             out_channels=3,
             kernel_size=9,
